<template>
	<v-container fluid grid-list-md fill-height>
		<v-speed-dial v-model="fab" style="position:absolute; z-index: 20; bottom: 80px; left: 85px;"
		  direction="top" :open-on-hover="true" v-if="security">
			<template v-slot:activator>
				<v-btn v-model="fab" fab @click="doLoadSkin">
					<v-icon>edit</v-icon>
				</v-btn>
			</template>
			<v-btn fab small>
				<v-icon>link</v-icon>
			</v-btn>
			<v-btn fab small @click="doSaveSkin">
				<v-icon>save</v-icon>
			</v-btn>
		</v-speed-dial>

		<v-fab-transition>
			<v-btn v-show="modified" fab small absolute style="bottom: 100px; left: 45px; z-index: 20;"
			  @click="doReset">
				<v-icon>clear</v-icon>
			</v-btn>
		</v-fab-transition>
		<v-fab-transition>
			<v-btn v-show="modified" fab small absolute style="bottom: 100px; left: 157px; z-index: 20;"
			  @click="doUpload">
				<v-icon>check</v-icon>
			</v-btn>
		</v-fab-transition>

		<v-layout row fill-height v-if="security">
			<v-flex shrink>
				<v-layout justify-center align-center fill-height>
					<v-flex style="z-index: 10;">
						<skin-view :data="skin.data" :slim="skin.slim" @drop="onDropSkin" @dragover="onDragOver"></skin-view>
					</v-flex>
				</v-layout>
			</v-flex>
			<v-flex grow>
				<v-layout column fill-height>
					<v-flex d-flex grow>
						<v-layout column justify-start>
							<v-flex tag="h1" class="white--text" xs1 style="margin-bottom: 10px; padding: 6px; 8px;">
								<span class="headline">{{$t('user.info')}}</span>
							</v-flex>
							<v-flex xs1>
								<v-text-field hide-details :label="$t('user.name')" readonly :value="user.name" color="primary"
								  dark append-icon="file_copy" @click:append="$copy(user.name)">
								</v-text-field>
							</v-flex>
							<v-flex xs1>
								<v-text-field hide-details :label="$t('user.accessToken')" readonly :value="user.accessToken"
								  color="primary" dark append-icon="file_copy" @click:append="$copy(user.accessToken)">
								</v-text-field>
							</v-flex>
							<v-flex xs1>
								<v-select hide-details :label="$t('user.authService')" readonly :value="user.authMode"
								  :items="authServices" color="primary" dark prepend-inner-icon="add"></v-select>
							</v-flex>
							<v-flex xs1>
								<v-select hide-details :label="$t('user.profileService')" :items="profileServices" :value="user.profileMode"
								  color="primary" dark prepend-inner-icon="add"></v-select>
							</v-flex>

							<v-flex xs1>
								<v-select hide-details :label="$t('user.skinSlim')" :items="[{text:'Alex', value:true}, {text:'Steve', value:false}]"
								  item-text="text" item-value="value" v-model="skin.slim" color="primary" dark></v-select>
							</v-flex>
						</v-layout>
					</v-flex>

					<v-flex d-flex shrink>
						<v-layout wrap>
							<v-flex d-flex xs6>
								<v-btn block dark @click="refreshSkin">
									<v-icon left dark>refresh</v-icon>
									{{$t('user.refreshSkin')}}
								</v-btn>
							</v-flex>
							<v-flex d-flex xs6>
								<v-btn block dark @click="refreshAccount">
									<v-icon left dark>refresh</v-icon>
									{{$t('user.refreshAccount')}}
								</v-btn>
							</v-flex>
						</v-layout>
					</v-flex>
					<v-flex d-flex shrink>
						<v-layout wrap>
							<v-flex d-flex xs6>
								<v-btn block @click="doSwitchAccount">
									<v-icon left dark>compare_arrows</v-icon>
									{{$t('user.switchAccount')}}
								</v-btn>
							</v-flex>
							<v-flex d-flex xs6>
								<v-btn block dark color="red" @click="doLogout">
									<v-icon left dark>exit_to_app</v-icon>
									{{$t('user.logout')}}
								</v-btn>
							</v-flex>
						</v-layout>
					</v-flex>
				</v-layout>
			</v-flex>

		</v-layout>
		<v-layout column fill-height v-else style="padding: 0 30px;">
			<v-flex tag="h1" class="white--text" xs1 style="margin-bottom: 10px; padding: 6px; 8px;">
				<span class="headline">{{$t('user.challenges')}}</span>
			</v-flex>
			<v-flex grow v-if="waitingChallenges"></v-flex>
			<v-flex offset-xs4 v-if="waitingChallenges">
				<v-progress-circular indeterminate :width="7" :size="170" color="white"></v-progress-circular>
			</v-flex>
			<v-flex xs1 v-else>
				<v-text-field hide-details outline :label="c.question.question" v-for="(c, index) in challenges"
				  :key="c.question.id" @input="challenges[index].answer.answer = $event" color="primary" dark
				  style="margin-bottom: 10px;">
				</v-text-field>
			</v-flex>
			<v-flex d-flex grow></v-flex>
			<v-flex d-flex shrink>
				<v-layout wrap>
					<v-flex d-flex xs12>
						<v-btn block @click="doSumitAnswer" :loading="submittingChallenges" color="primary">
							<v-icon left dark>check</v-icon>
							{{$t('user.submitChallenges')}}
						</v-btn>
					</v-flex>
				</v-layout>
			</v-flex>
			<v-flex d-flex shrink>
				<v-layout wrap>
					<v-flex d-flex xs6>
						<v-btn block @click="doSwitchAccount">
							<v-icon left dark>compare_arrows</v-icon>
							{{$t('user.switchAccount')}}
						</v-btn>
					</v-flex>
					<v-flex d-flex xs6>
						<v-btn block dark color="red" @click="doLogout">
							<v-icon left dark>exit_to_app</v-icon>
							{{$t('user.logout')}}
						</v-btn>
					</v-flex>
				</v-layout>
			</v-flex>
		</v-layout>
	</v-container>
</template>

<script>
export default {
  data: () => ({
    fab: false,

    submittingChallenges: false,
    waitingChallenges: false,
    challenges: [],
    challegesError: undefined,

    skin: {
      data: '',
      slim: false,
    },
  }),
  computed: {
<<<<<<< HEAD
    offline() { return this.user.authMode === 'offline'; },
=======
    security() { return this.$repo.state.user.security; },
    showChallenges() { return !this.security; },
>>>>>>> 317e4f4b
    user() { return this.$repo.state.user; },
    authServices() { return this.$repo.getters['user/authModes'] },
    profileServices() { return this.$repo.getters['user/profileModes'] },
    modified() {
      const skin = this.$repo.state.user.skin;
      return skin.data !== this.skin.data || this.skin.slim !== skin.slim;
    }
  },
  mounted() {
    this.doReset();
    this.$repo.dispatch('user/checkLocation').then(() => {
      if (!this.security) {
        this.waitingChallenges = true;
        this.$repo.dispatch('user/getChallenges').then((c) => {
          this.challenges = c;
          this.waitingChallenges = false;
        }, (e) => {
          this.waitingChallenges = false;
          this.challegesError = e;
        });
      }
    });
  },
  methods: {
    async doSumitAnswer() {
      await this.$nextTick();
      this.$repo.dispatch("user/submitChallenges", this.challenges)
        .then((resp) => {
          console.log(resp);
        })
        .catch((e) => {
          console.log(e);
        })
        .finally(() => {
          this.submittingChallenges = false;
        });
    },
    doSwitchAccount() {
      this.$router.replace('/login');
    },
    doLogout() {
      this.$repo.dispatch('user/logout')
        .then(() => {
          this.$router.replace('/login');
        });
    },
    refreshSkin() {
      this.$repo.dispatch('user/refreshSkin');
      this.doReset();
    },
    refreshAccount() {
      this.$repo.dispatch('user/refreshInfo');
    },
    onDragOver(e) {
      e.preventDefault();
      return false;
    },
    onDropSkin(e) {
      e.preventDefault();

      const length = e.dataTransfer.files.length;
      if (length > 0) {
        console.log(`Detect drop import ${length} file(s).`);
        for (let i = 0; i < length; ++i) {
          // TOOD: use resource module to manage skin
          this.$repo.dispatch('user/parseSkin', e.dataTransfer.files[i].path).then((skin) => {
            if (skin) {
              this.skin.data = skin;
            }
          })
        }
      }
    },
    doLoadSkin() {
      this.$electron.remote.dialog.showOpenDialog({ title: 'Open your skin', filters: [{ extensions: ['png'], name: 'PNG Images' }] }, (filename, bookmark) => {
        if (filename && filename[0]) {
          this.$repo.dispatch('user/parseSkin', filename[0]).then((skin) => {
            if (skin) {
              this.skin.data = skin;
            }
          })
        }
      })
    },
    doReset() {
      const skin = this.$repo.state.user.skin;
      this.skin.data = skin.data;
      this.skin.slim = skin.slim;
    },
    doUpload() {
      if (this.offline) {
      } else {
        this.$repo.dispatch('user/uploadSkin', this.skin);
      }
    },
    doSaveSkin() {
      this.$electron.remote.dialog.showSaveDialog({ title: 'Save your skin', defaultPath: `${this.user.name}.png`, filters: [{ extensions: ['png'], name: 'PNG Images' }] }, (filename, bookmark) => {
        if (filename) {
          this.$repo.dispatch('user/saveSkin', { path: filename, skin: this.skin });
        }
      })
    },
  }
}
</script>

<style scoped=true>
</style><|MERGE_RESOLUTION|>--- conflicted
+++ resolved
@@ -166,12 +166,9 @@
     },
   }),
   computed: {
-<<<<<<< HEAD
     offline() { return this.user.authMode === 'offline'; },
-=======
     security() { return this.$repo.state.user.security; },
     showChallenges() { return !this.security; },
->>>>>>> 317e4f4b
     user() { return this.$repo.state.user; },
     authServices() { return this.$repo.getters['user/authModes'] },
     profileServices() { return this.$repo.getters['user/profileModes'] },
