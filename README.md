# ILauncher

> An Minecraft Launcher based on electron-vue

![Image](/misc/0.png)

## Problems and Solutions

To play Minecraft, players always need various pre-knowledge to handle so many minecraft technical stuff. Even they might know how to do, they still need maintain Minecraft game folder by their own, repeating doing the copy and paste to work. 

Installing a mod requires player download and move the mod file into the mods folder by hand. And if you want to have various mods combination, sometimes you have to keep various minecraft version/game folders. Things become complicated. (Especially for the modpack maker)

This launcher is trying to solve these barrier in the minecraft launching. Though, the complexity of this *launcher* is much higher than normal one. Therefore, I personally want to call it a **Integrated Minecraft Environment**.

My motivation of this project is simple: I'm totally feel tired about manage the multiple minecraft game assets by hand. Therefore, the ultimate goal of this project is **free player hand** ~~(and brain, which makes you life much better and easier)~~.

In this situation, players don't need to ever touch the game files. They don't even need to care about these things. Just care about what game expirence they want and whatever. ~~(That is hard. I hope I could achive this)~~
## Features 

 - [x] online/offline auth
 - [x] Minecraft installation & launch
 - [x] Minecraft settings toggling
 - [x] Centralize assets management
 - [x] Fetch server info & launch server
 - [x] Flatten manage server and launch profile
 - [x] Listing maps
 - [ ] Modify maps' info
 - [x] Listing resource pack
 - [ ] Preview resource pack
 - [ ] Modify resource pack
 - [x] Listing mods
 - [ ] Modify mods
 - [ ] Mod configuration
 - [x] Dynamic ui theme loading
 - [x] Dynamic appData location
 - [x] Skin preview
 - [ ] Skin upload & export
 - [ ] Model preview
 - [x] JRE detection and installation 
 - [ ] Forge installation
 - [ ] Liteloader installation
 - [ ] Optifine installation
 - [ ] Curseforge support
 - [ ] Plugin system

#### Contributing

This project is using [nodejs](https://nodejs.org/) + [electron](https://electron.atom.io) + [vue](https://vuejs.org).

File structure:

- locales => all the localization files
- main => main process, handle/dispatch complex task
    - service => provide some specific service that renderer process can query. 
- renderer => renderer process, store the single state tree and display UI
    - store => define the single state tree
        - modules => all the standalone sub-modules
    - ui => ui template folder, share same single state tree
        - semantic => semantic ui
        - material => material ui
- static => static resources
- test => test files

Core minecraft feature is implemented [ts-minecraft](https://github.com/InfinityStudio/ts-minecraft). Therefore some bugs might be cased by this.

Creating new UI is simple since all UI share same state tree.
Just adding a new folder under the `src/renderer/ui` folder.

#### LICENSE 

[MIT](LICENSE)

#### Dev

(require nodejs installed in your pc, both LTS v6.x.x or Current v8.x.x should be fine, [nodejs download](https://nodejs.org/))

``` bash
# install dependencies
npm install

# serve with hot reload at localhost:9080
npm run dev

# build electron application for production, don't run this unless you really want to make a product env.... use npm run dev to dev
npm run build

# run unit tests, whereas no tests yet
npm test


```

#### Credit

<<<<<<< HEAD
Phoebe 
=======
Sumeng Wang
>>>>>>> 6917123d

---

This project was generated with [electron-vue](https://github.com/SimulatedGREG/electron-vue) using [vue-cli](https://github.com/vuejs/vue-cli). Documentation about the original structure can be found [here](https://simulatedgreg.gitbooks.io/electron-vue/content/index.html).<|MERGE_RESOLUTION|>--- conflicted
+++ resolved
@@ -92,11 +92,7 @@
 
 #### Credit
 
-<<<<<<< HEAD
-Phoebe 
-=======
-Sumeng Wang
->>>>>>> 6917123d
+Phoebe, Sumeng Wang
 
 ---
 
